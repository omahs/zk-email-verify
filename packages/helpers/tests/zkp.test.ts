--- conflicted
+++ resolved
@@ -2,11 +2,7 @@
 import _localforage from "localforage";
 import { downloadFromFilename, downloadProofFiles } from "../src/zkp";
 import { server } from './mocks/server.js'
-<<<<<<< HEAD
-import { MOCK_BASE_URL, MOCK_CIRCUIT_NAME } from "./mocks/handlers.js";
-=======
-import {loadURL} from "./mocks/handlers";
->>>>>>> 8d3ea6b6
+import { MOCK_BASE_URL } from "./mocks/handlers.js";
 
 // this is mocked in __mocks__/localforage.ts
 jest.mock("localforage");
@@ -42,12 +38,7 @@
     // downloadFileFromFilename requests the file from the server, which we mocked with msw.
     // The server returns a gz file of a file containing "not compressed 👍", 
     // which is defined in __fixtures__/compressed-files/compressed.txt.gz
-<<<<<<< HEAD
     await downloadFromFilename(MOCK_BASE_URL, filename, true);
-=======
-
-    await downloadFromFilename(loadURL, filename, true);
->>>>>>> 8d3ea6b6
     // check that localforage.setItem was called once to save the zkey file.
     expect(localforage.setItem).toBeCalledTimes(1);
     const filenameRaw = localforage.setItem.mock.calls[0][0];
@@ -63,11 +54,7 @@
   test('should should download all the zkeys and save them in local storage for snarkjs to access.', async () => {
     // downloadProofFiles calls downloadFromFilename 10 times, one for each zkey, b-k.
     const onDownloaded = jest.fn();
-<<<<<<< HEAD
     await downloadProofFiles(MOCK_BASE_URL, "email", onDownloaded);
-=======
-    await downloadProofFiles(loadURL,"email", onDownloaded);
->>>>>>> 8d3ea6b6
     expect(localforage.setItem).toBeCalledTimes(10);
 
     // check the first one
