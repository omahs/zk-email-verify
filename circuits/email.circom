--- conflicted
+++ resolved
@@ -13,17 +13,14 @@
     signal input modulus[k]; // rsa pubkey, verified with smart contract + optional oracle
     signal input signature[k];
     signal input in_len_padded_bytes; // length of in email data including the padding, which will inform the sha256 block length
-<<<<<<< HEAD
-    signal reveal[max_num_bytes]; // bytes to reveal
-    signal output reveal_packed[max_packed_bytes]; // packed into 7-bytes. TODO: make this rotate to take up even less space
-=======
 
+    // Next 3 signals are only needed if we are doing in-body verification
     signal input in_body_padded[max_num_bytes];
     signal input in_body_len_padded_bytes;
     signal input in_body_hash[44];     // ceil(32/3) * 4, should be automatically calculated.
 
-    signal output reveal[max_num_bytes];
->>>>>>> ff3ccb3b
+    signal reveal[max_num_bytes]; // bytes to reveal
+    signal output reveal_packed[max_packed_bytes]; // packed into 7-bytes. TODO: make this rotate to take up even less space
 
     component sha = Sha256Bytes(max_num_bytes);
     for (var i = 0; i < max_num_bytes; i++) {
@@ -85,7 +82,6 @@
         reveal[i] <== regex.reveal[i+1];
     }
     log(regex.out);
-<<<<<<< HEAD
     for (var i = 0; i < max_num_bytes; i++) {
         log(reveal[i]);
     }
@@ -101,11 +97,6 @@
         }
         reveal_packed[i] <== packed_output[i].out;
     }
-=======
-    // for (var i = 0; i < max_num_bytes; i++) {
-    //     log(reveal[i]);
-    // }
->>>>>>> ff3ccb3b
 }
 
 // In circom, all output signals of the main component are public (and cannot be made private), the input signals of the main component are private if not stated otherwise using the keyword public as above. The rest of signals are all private and cannot be made public.
