--- conflicted
+++ resolved
@@ -1,10 +1,6 @@
 # ZK Email Verify
 
-<<<<<<< HEAD
-**WIP: This tech is extremely tricky to use and very much a work in progress, and we do not recommend use in any production application right now. This is both due to unaudited code, and several theoretical issues such as nullifiers, bcc’s, non-nested signatures, and hash sizings. These are all resolved for our Twitter MVP usecase, but may not be generally guaranteed. If you have a possible usecase, please run it by us so we can ensure that your trust assumptions are in fact correct!**
-=======
-**WIP: This tech is extremely tricky to use and very much a work in progress, and we do not recommend use in any production application right now. This is both due to unaudited code, and several theoretical issues such as nullifiers, bcc’s, non-nested signatures, and hash sizings. These are all resolved for our Twitter MVP usecase, but may not be generally gauranteed. If you have a possible usecase, please run it by us so we can ensure that your trust assumptions are in fact correct!**
->>>>>>> 2b29863e
+**WIP: This tech is extremely tricky to use and very much a work in progress, and we do not recommend use in any production application right now. This is both due to unaudited code, and several theoretical gotchas such as lack of nullifiers, no signed bcc’s, non-nested reply signatures, upgradability of DNS, and hash sizings. None of these affect our current Twitter MVP usecase, but are not generally guaranteed. If you have a possible usecase, we are happy to help brainstorm if your trust assumptions are in fact correct!**
 
 Join the conversation via [dm'ing us](https://twitter.com/yush_g/)! We will have a broader Discord soon.
 
