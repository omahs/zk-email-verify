--- conflicted
+++ resolved
@@ -38,11 +38,7 @@
 cd circom
 cargo build --release
 cargo install --path circom
-<<<<<<< HEAD
-sudo apt-get install nlohmann-json3-dev libgmp-dev nasm # Packages needed for C-based witness generator
-=======
-sudo apt-get install nlohmann-json3-dev libgmp-dev nasm # Ubuntu
->>>>>>> ff3ccb3b
+sudo apt-get install nlohmann-json3-dev libgmp-dev nasm # Ubuntu packages needed for C-based witness generator
 brew install nlohmann-json gmp nasm # OSX
 ```
 
