--- conflicted
+++ resolved
@@ -1,97 +1,10 @@
 {
-<<<<<<< HEAD
-    "name": "double-blind",
-    "version": "0.1.0",
-    "private": true,
-    "dependencies": {
-        "@openzeppelin/contracts": "^4.7.1",
-        "@rainbow-me/rainbowkit": "^0.7.4",
-        "@testing-library/jest-dom": "^5.16.3",
-        "@testing-library/react": "^12.1.4",
-        "@testing-library/user-event": "^13.5.0",
-        "@types/lodash": "^4.14.181",
-        "@types/styled-components": "^5.1.24",
-        "addressparser": "^1.0.1",
-        "atob": "^2.1.2",
-        "base64-sol": "^1.1.0",
-        "buffer": "^6.0.3",
-        "circomlib": "^2.0.3",
-        "circomlibjs": "^0.1.2",
-        "cryo": "^0.0.6",
-        "ethereumjs-abi": "^0.6.8",
-        "ethers": "^5.7.1",
-        "forge-std": "^1.1.2",
-        "libmime": "^5.1.0",
-        "localforage": "^1.10.0",
-        "lodash": "^4.17.21",
-        "next": "^12.3.1",
-        "prettier": "^2.7.1",
-        "prettier-plugin-solidity": "^1.0.0-beta.24",
-        "react": "^17.0.2",
-        "react-dom": "^17.0.2",
-        "react-dropzone": "^12.0.4",
-        "react-error-overlay": "6.0.9",
-        "react-json-view": "^1.21.3",
-        "react-router": "^6.2.2",
-        "react-router-dom": "^6.2.2",
-        "react-scripts": "^4",
-        "react-use": "^17.3.2",
-        "readline": "^1.3.0",
-        "serve": "^14.0.1",
-        "snarkjs": "git+https://github.com/sampritipanda/snarkjs.git#fef81fc51d17a734637555c6edbd585ecda02d9e",
-        "sshpk": "^1.17.0",
-        "styled-components": "^5.3.5",
-        "ts-node": "^10.9.1",
-        "typescript": "^4.8.3",
-        "wagmi": "^0.6.8",
-        "web-vitals": "^2.1.4"
-    },
-    "resolutions": {
-        "react-error-overlay": "6.0.9"
-    },
-    "scripts": {
-        "start": "react-scripts start",
-        "build": "react-scripts build",
-        "both-build": "react-scripts build && next build",
-        "next-build": "next build",
-        "test": "react-scripts test",
-        "eject": "react-scripts eject",
-        "compile": "node circuits/scripts/compile.js",
-        "compile-all": "npx tsx circuits/scripts/generate_input.ts && yarn compile email true"
-    },
-    "eslintConfig": {
-        "extends": [
-            "react-app",
-            "react-app/jest"
-        ]
-    },
-    "browserslist": {
-        "production": [
-            ">0.2%",
-            "not ie <= 99",
-            "not android <= 4.4.4",
-            "not dead",
-            "not op_mini all"
-        ],
-        "development": [
-            "last 1 chrome version",
-            "last 1 firefox version",
-            "last 1 safari version"
-        ]
-    },
-    "devDependencies": {
-        "@types/atob": "^2.1.2",
-        "@types/node": "^18.0.6",
-        "nodemon": "^2.0.19",
-        "ts-node-dev": "^2.0.0"
-    },
-    "packageManager": "yarn@3.2.3"
-=======
   "name": "double-blind",
   "version": "0.1.0",
   "private": true,
   "dependencies": {
     "@openzeppelin/contracts": "^4.7.1",
+    "@rainbow-me/rainbowkit": "^0.8.0",
     "@testing-library/jest-dom": "^5.16.3",
     "@testing-library/react": "^12.1.4",
     "@testing-library/user-event": "^13.5.0",
@@ -173,5 +86,4 @@
     "ts-node-dev": "^2.0.0"
   },
   "packageManager": "yarn@3.2.3"
->>>>>>> df2b042d
 }