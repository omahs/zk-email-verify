{
  "name": "double-blind",
  "version": "0.1.0",
  "private": true,
  "dependencies": {
    "@openzeppelin/contracts": "^4.7.1",
    "@rainbow-me/rainbowkit": "^0.8.0",
    "@testing-library/jest-dom": "^5.16.3",
    "@testing-library/react": "^12.1.4",
    "@testing-library/user-event": "^13.5.0",
    "@types/lodash": "^4.14.181",
    "@types/pako": "^2.0.0",
    "@types/styled-components": "^5.1.24",
    "addressparser": "^1.0.1",
    "atob": "^2.1.2",
    "base64-sol": "^1.1.0",
    "buffer": "^6.0.3",
    "circomlib": "^2.0.3",
    "circomlibjs": "^0.1.2",
    "cryo": "^0.0.6",
    "ethereumjs-abi": "^0.6.8",
    "ethers": "^5.7.1",
    "forge-std": "^1.1.2",
    "libmime": "^5.1.0",
    "localforage": "^1.10.0",
    "lodash": "^4.17.21",
    "next": "^12.3.1",
    "pako": "^2.1.0",
    "prettier": "^2.7.1",
    "prettier-plugin-solidity": "^1.0.0-beta.24",
    "react": "^17.0.2",
    "react-dom": "^17.0.2",
    "react-dropzone": "^12.0.4",
    "react-error-overlay": "6.0.9",
    "react-json-view": "^1.21.3",
    "react-router": "^6.2.2",
    "react-router-dom": "^6.2.2",
    "react-scripts": "^4",
    "react-use": "^17.3.2",
    "readline": "^1.3.0",
    "serve": "^14.0.1",
    "snarkjs": "https://github.com/sampritipanda/snarkjs.git#fef81fc51d17a734637555c6edbd585ecda02d9e",
    "sshpk": "^1.17.0",
    "styled-components": "^5.3.5",
    "ts-node": "^10.9.1",
    "typescript": "^4.8.3",
    "wagmi": "^0.6.8",
    "web-vitals": "^2.1.4"
  },
  "resolutions": {
    "react-error-overlay": "6.0.9"
  },
  "scripts": {
    "start": "react-scripts start",
    "build": "react-scripts build",
    "both-build": "react-scripts build && next build",
    "next-build": "next build",
<<<<<<< HEAD
    "test": "react-scripts test --runInBand --testPathIgnorePatterns='e2e' --reporters=default --reporters=jest-junit",
=======
    "test": "react-scripts test --runInBand --testPathIgnorePatterns='e2e,src/contracts/lib' --reporters=default --reporters=jest-junit",
    "test:browserstack": "browserstack-node-sdk jest src/ --runInBand --testPathIgnorePatterns='e2e,src/contracts/lib' --reporters=default --reporters=jest-junit",
>>>>>>> f3f3a38c
    "start-e2e-test-server": "serve -s build -p 3000",
    "test:e2e-ui": "CI=true react-scripts test --runInBand --testPathPattern='e2e-ui' --reporters=default --reporters=jest-junit",
    "test:e2e-zkp": "CI=true react-scripts test --runInBand --testPathPattern='e2e-dl-zkp' --reporters=default --reporters=jest-junit",
    "eject": "react-scripts eject",
    "compile": "node circuits/scripts/compile.js",
    "compile-all": "npx tsx src/scripts/generate_input.ts && yarn compile email true"
  },
  "eslintConfig": {
    "extends": [
      "react-app",
      "react-app/jest"
    ]
  },
  "browserslist": {
    "production": [
      ">0.2%",
      "not ie <= 99",
      "not android <= 4.4.4",
      "not dead",
      "not op_mini all"
    ],
    "development": [
      "last 1 chrome version",
      "last 1 firefox version",
      "last 1 safari version"
    ]
  },
  "devDependencies": {
    "@types/atob": "^2.1.2",
    "@types/jest": "^29.4.0",
    "@types/node": "^18.0.6",
    "@types/tar-stream": "^2.2.2",
<<<<<<< HEAD
=======
    "browserstack-local": "^1.5.1",
    "browserstack-node-sdk": "^1.6.1",
>>>>>>> f3f3a38c
    "jest-junit": "^15.0.0",
    "msw": "^1.0.1",
    "nodemon": "^2.0.19",
    "puppeteer": "18.1",
<<<<<<< HEAD
=======
    "selenium-webdriver": "^4.8.1",
>>>>>>> f3f3a38c
    "ts-node-dev": "^2.0.0"
  },
  "jest": {
    "transformIgnorePatterns": [
      "node_modules/(?!@rainbow-me/rainbowkit)"
    ]
  },
  "packageManager": "yarn@3.2.3"
}<|MERGE_RESOLUTION|>--- conflicted
+++ resolved
@@ -55,12 +55,8 @@
     "build": "react-scripts build",
     "both-build": "react-scripts build && next build",
     "next-build": "next build",
-<<<<<<< HEAD
-    "test": "react-scripts test --runInBand --testPathIgnorePatterns='e2e' --reporters=default --reporters=jest-junit",
-=======
     "test": "react-scripts test --runInBand --testPathIgnorePatterns='e2e,src/contracts/lib' --reporters=default --reporters=jest-junit",
     "test:browserstack": "browserstack-node-sdk jest src/ --runInBand --testPathIgnorePatterns='e2e,src/contracts/lib' --reporters=default --reporters=jest-junit",
->>>>>>> f3f3a38c
     "start-e2e-test-server": "serve -s build -p 3000",
     "test:e2e-ui": "CI=true react-scripts test --runInBand --testPathPattern='e2e-ui' --reporters=default --reporters=jest-junit",
     "test:e2e-zkp": "CI=true react-scripts test --runInBand --testPathPattern='e2e-dl-zkp' --reporters=default --reporters=jest-junit",
@@ -93,19 +89,13 @@
     "@types/jest": "^29.4.0",
     "@types/node": "^18.0.6",
     "@types/tar-stream": "^2.2.2",
-<<<<<<< HEAD
-=======
     "browserstack-local": "^1.5.1",
     "browserstack-node-sdk": "^1.6.1",
->>>>>>> f3f3a38c
     "jest-junit": "^15.0.0",
     "msw": "^1.0.1",
     "nodemon": "^2.0.19",
     "puppeteer": "18.1",
-<<<<<<< HEAD
-=======
     "selenium-webdriver": "^4.8.1",
->>>>>>> f3f3a38c
     "ts-node-dev": "^2.0.0"
   },
   "jest": {
