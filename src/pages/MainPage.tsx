--- conflicted
+++ resolved
@@ -1,20 +1,11 @@
 import React, { useEffect, useState } from "react";
 import { useAsync, useMount, useUpdateEffect } from "react-use";
-<<<<<<< HEAD
-import _ from "lodash";
-import { ICircuitInputs, generate_inputs, insert13Before10 } from "../scripts/generate_input";
 import styled from "styled-components";
-=======
-// @ts-ignore
-// @ts-ignore
 import _, { add } from "lodash";
-// @ts-ignore
-import { generate_inputs, insert13Before10, CircuitType } from "../scripts/generate_input";
-import styled, { CSSProperties } from "styled-components";
+import { ICircuitInputs, generate_inputs, insert13Before10, CircuitType } from "../scripts/generate_input";
 import { sshSignatureToPubKey } from "../helpers/sshFormat";
 import { Link, useSearchParams } from "react-router-dom";
 import { dkimVerify } from "../helpers/dkim";
->>>>>>> 3670c8bc
 import atob from "atob";
 import { downloadProofFiles, generateProof, verifyProof } from "../helpers/zkp";
 import { packedNBytesToString } from "../helpers/binaryFormat";
@@ -28,11 +19,7 @@
 import { useAccount, useContractWrite, usePrepareContractWrite } from "wagmi";
 import { ProgressBar } from "../components/ProgressBar";
 import { abi } from "../helpers/twitterEmailHandler.abi";
-<<<<<<< HEAD
-=======
 import { isSetIterator } from "util/types";
-var Buffer = require("buffer/").Buffer; // note: the trailing slash is important!
->>>>>>> 3670c8bc
 
 export const MainPage: React.FC<{}> = (props) => {
   // raw user inputs
@@ -270,15 +257,9 @@
               console.log("buffFormArray", Buffer.from(formattedArray.buffer));
               console.log("buffFormArray", formattedArray.toString());
               console.log("ethereumAddress", ethereumAddress);
-<<<<<<< HEAD
               let input : ICircuitInputs;
               try {
-                input = await generate_inputs(Buffer.from(formattedArray.buffer), ethereumAddress);
-=======
-              let input;
-              try {
                 input = await generate_inputs(Buffer.from(formattedArray.buffer), ethereumAddress, CircuitType.EMAIL_TWITTER);
->>>>>>> 3670c8bc
               } catch (e) {
                 console.log("Error generating input", e);
                 setDisplayMessage("Prove");
