--- conflicted
+++ resolved
@@ -282,11 +282,7 @@
   const gen_inputs = await generate_inputs(email, "0x0000000000000000000000000000000000000000", nonce);
   console.log(JSON.stringify(gen_inputs));
   if (writeToFile) {
-<<<<<<< HEAD
     const file_dir = email_file.substring(0, email_file.lastIndexOf("/") + 1);
-=======
-    const file_dir = email_file.substring(email_file.lastIndexOf("/") + 1);
->>>>>>> f9157230
     const filename = nonce ? `${file_dir}/input_${nonce}.json` : "./circuits/inputs/input.json";
     console.log(`Writing to default file ${filename}`);
     fs.writeFileSync(filename, JSON.stringify(gen_inputs), { flag: "w" });
