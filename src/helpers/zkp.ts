--- conflicted
+++ resolved
@@ -1,23 +1,12 @@
 import { vkey } from "./vkey";
-import localforage from 'localforage';
+import localforage from "localforage";
 import { uncompressZkeydTarball as uncompress } from "./uncompress";
 
 const snarkjs = require("snarkjs");
-<<<<<<< HEAD
-const tar = require("tar-stream");
-const zlib = require("zlib");
-=======
->>>>>>> dfd1867e
 
 const loadURL = "https://zkemail-zkey-chunks.s3.amazonaws.com/";
 // const loadURL = "/zkemail-zkey-chunks/";
 
-<<<<<<< HEAD
-export async function downloadFromFilename(
-  filename: string,
-  compressed = false
-) {
-=======
 // We can use this function to ensure the type stored in localforage is correct.
 async function storeArrayBuffer(keyname: string, buffer: ArrayBuffer) {
   return await localforage.setItem(keyname, buffer);
@@ -27,7 +16,6 @@
 // Note that it must be stored as an uncompressed ArrayBuffer
 // and named such that filename===`${name}.zkey${a}` in order for it to be found by snarkjs.
 export async function downloadFromFilename(filename: string, compressed = false) {
->>>>>>> dfd1867e
   const link = loadURL + filename;
   const uncompressFilePromises = [];
   try {
@@ -35,115 +23,41 @@
       method: "GET",
     });
     const zkeyBuff = await zkeyResp.arrayBuffer();
-<<<<<<< HEAD
     if (!compressed) {
-      await localforage.setItem(filename, zkeyBuff);
-=======
-    if(!compressed){
       await storeArrayBuffer(filename, zkeyBuff);
->>>>>>> dfd1867e
     } else {
       // uncompress the data
       const zkeyUncompressed = await uncompress(zkeyBuff);
       const rawFilename = filename.replace(/.tar.gz$/, "");
       // store the uncompressed data
-      console.log("storing file in localforage", rawFilename)
+      console.log("storing file in localforage", rawFilename);
       await storeArrayBuffer(rawFilename, zkeyUncompressed);
       console.log("stored file in localforage", rawFilename);
       // await localforage.setItem(filename, zkeyBuff);
     }
     console.log(`Storage of ${filename} successful!`);
   } catch (e) {
-<<<<<<< HEAD
-    console.log(
-      `Storage of ${filename} unsuccessful, make sure IndexedDB is enabled in your browser.`
-    );
-  }
-}
-
-// const zkeyExtension = ".tar.gz"
-const zkeyExtension = "";
-
-// Un-targz the arrayBuffer into the filename without the .tar.gz on the end
-const uncompressAndStore = async function (
-  arrayBuffer: ArrayBuffer,
-  filename: string
-) {
-  console.log(`Started to uncompress ${filename}...!`);
-  const extract = tar.extract(); // create a tar extract stream
-  const gunzip = zlib.createGunzip(arrayBuffer); // create a gunzip stream from the array buffer
-  gunzip.pipe(extract); // pipe the gunzip stream into the tar extract stream
-
-  // header is the tar header, stream is the content body (might be an empty stream), call next when you are done with this entry
-  extract.on("entry", function (header: any, stream: any, next: Function) {
-    // decompress the entry data
-    const extractedData: any = [];
-    stream.on("data", function (chunk: any) {
-      extractedData.push(chunk);
-    });
-
-    // make sure to call next when the entry is fully processed
-    stream.on("end", function () {
-      next();
-
-      console.assert(
-        filename.endsWith(zkeyExtension),
-        `Filename doesn't end in ${zkeyExtension}`
-      );
-      const rawFilename = filename.replace(/.tar.gz$/, "");
-      // save the extracted data to localForage
-      localforage.setItem(rawFilename, extractedData, function (err: Error) {
-        if (err) {
-          console.error(
-            `Couldn't extract data from ${filename}:` + err.message
-          );
-        } else {
-          console.log("Saved extracted file to localForage");
-        }
-      });
-    });
-  });
-
-  // all entries have been processed
-  extract.on("finish", function () {
-    console.log(`Finished extracting ${filename}`);
-  });
-};
-
-=======
     console.log(`Storage of ${filename} unsuccessful, make sure IndexedDB is enabled in your browser.`);
     console.log(e);
   }
 }
 
-const zkeyExtension = ".tar.gz"
->>>>>>> dfd1867e
+const zkeyExtension = ".tar.gz";
 const zkeySuffix = ["b", "c", "d", "e", "f", "g", "h", "i", "j", "k"];
 
-export const downloadProofFiles = async function (
-  filename: string,
-  onFileDownloaded: () => void
-) {
+export const downloadProofFiles = async function (filename: string, onFileDownloaded: () => void) {
   const filePromises = [];
   for (const c of zkeySuffix) {
-    const itemCompressed = await localforage.getItem(
-      `${filename}.zkey${c}${zkeyExtension}`
-    );
+    const itemCompressed = await localforage.getItem(`${filename}.zkey${c}${zkeyExtension}`);
     const item = await localforage.getItem(`${filename}.zkey${c}`);
     if (item || itemCompressed) {
-      console.log(
-        `${filename}.zkey${c}${
-          item ? "" : zkeyExtension
-        } already found in localstorage!`
-      );
+      console.log(`${filename}.zkey${c}${item ? "" : zkeyExtension} already found in localstorage!`);
       onFileDownloaded();
       continue;
     }
     filePromises.push(
       // downloadFromFilename(`${filename}.zkey${c}${zkeyExtension}`, true).then(
-      downloadFromFilename(`${filename}.zkey${c}${zkeyExtension}`, false).then(
-        () => onFileDownloaded()
-      )
+      downloadFromFilename(`${filename}.zkey${c}${zkeyExtension}`, false).then(() => onFileDownloaded())
     );
   }
   console.log(filePromises);
@@ -159,11 +73,7 @@
     if (!itemCompressed) {
       console.error(`Error downloading file ${targzFilename}`);
     } else {
-      console.log(
-        `${filename}.zkey${c}${
-          item ? "" : zkeyExtension
-        } already found in localstorage!`
-      );
+      console.log(`${filename}.zkey${c}${item ? "" : zkeyExtension} already found in localstorage!`);
       continue;
     }
     filePromises.push(downloadFromFilename(targzFilename));
@@ -176,15 +86,7 @@
   // TODO: figure out how to generate this s.t. it passes build
   console.log("generating proof for input");
   console.log(input);
-<<<<<<< HEAD
-  const { proof, publicSignals } = await snarkjs.groth16.fullProve(
-    input,
-    `https://zkemail-zkey-chunks.s3.amazonaws.com/${filename}.wasm`,
-    `${filename}.zkey`
-  );
-=======
   const { proof, publicSignals } = await snarkjs.groth16.fullProve(input, `${loadURL}${filename}.wasm`, `${filename}.zkey`);
->>>>>>> dfd1867e
   console.log(`Generated proof ${JSON.stringify(proof)}`);
 
   return {
@@ -197,11 +99,7 @@
   console.log("PROOF", proof);
   console.log("PUBLIC SIGNALS", publicSignals);
   console.log("VK", vkey);
-  const proofVerified = await snarkjs.groth16.verify(
-    vkey,
-    publicSignals,
-    proof
-  );
+  const proofVerified = await snarkjs.groth16.verify(vkey, publicSignals, proof);
   console.log("proofV", proofVerified);
 
   return proofVerified;
@@ -224,24 +122,16 @@
 
 // taken from generation code in dizkus-circuits tests
 function pubkeyToXYArrays(pk: string) {
-  const XArr = bigIntToArray(64, 4, BigInt("0x" + pk.slice(4, 4 + 64))).map(
-    (el) => el.toString()
-  );
-  const YArr = bigIntToArray(64, 4, BigInt("0x" + pk.slice(68, 68 + 64))).map(
-    (el) => el.toString()
-  );
+  const XArr = bigIntToArray(64, 4, BigInt("0x" + pk.slice(4, 4 + 64))).map((el) => el.toString());
+  const YArr = bigIntToArray(64, 4, BigInt("0x" + pk.slice(68, 68 + 64))).map((el) => el.toString());
 
   return [XArr, YArr];
 }
 
 // taken from generation code in dizkus-circuits tests
 function sigToRSArrays(sig: string) {
-  const rArr = bigIntToArray(64, 4, BigInt("0x" + sig.slice(2, 2 + 64))).map(
-    (el) => el.toString()
-  );
-  const sArr = bigIntToArray(64, 4, BigInt("0x" + sig.slice(66, 66 + 64))).map(
-    (el) => el.toString()
-  );
+  const rArr = bigIntToArray(64, 4, BigInt("0x" + sig.slice(2, 2 + 64))).map((el) => el.toString());
+  const sArr = bigIntToArray(64, 4, BigInt("0x" + sig.slice(66, 66 + 64))).map((el) => el.toString());
 
   return [rArr, sArr];
 }
