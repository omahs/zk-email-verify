--- conflicted
+++ resolved
@@ -13,14 +13,11 @@
 forge install foundry-rs/forge-std
 cp node_modules/forge-std src/contracts/lib/forge-std
 cd src/contracts
-<<<<<<< HEAD
-=======
 ```
 
 To test,
 
 ```
->>>>>>> 72662771
 forge test
 forge build --sizes # Make sure these are all below 24kB
 ```
