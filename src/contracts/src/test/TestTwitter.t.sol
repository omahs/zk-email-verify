--- conflicted
+++ resolved
@@ -47,6 +47,14 @@
     intended_value = "zktestemail";
     assertEq(bytes32(bytes(byteList)), bytes32(bytes(intended_value)));
     console.logString(byteList);
+
+    packedBytes[0] = 28557011619965818;
+    packedBytes[1] = 1818845549;
+    packedBytes[2] = 0;
+    byteList = testVerifier.convertPackedBytesToBytes(packedBytes, 15);
+    intended_value = "zktestemail";
+    assertEq(bytes32(bytes(byteList)), bytes32(bytes(intended_value)));
+    console.logString(byteList);
   }
 
   // Should pass (note that there are extra 0 bytes, which are filtered out but should be noted in audits)
@@ -148,7 +156,6 @@
     vm.startPrank(0x6171aeBcC9e9B9E1D90EC9C2E124982932297345);
     testVerifier.mint(proof_a, proof_b, proof_c, publicSignals);
     vm.stopPrank();
-<<<<<<< HEAD
   }
 
   function testSVG() public {
@@ -156,10 +163,109 @@
     testVerifyTestEmail();
     string memory svgValue = testVerifier.tokenURI(1);
     // console.log(svgValue);
-=======
+  }
+
+  // Should pass (note that there are extra 0 bytes, which are filtered out but should be noted in audits)
+  function testVerifyTestEmail() public {
+    uint256[21] memory publicSignals;
+    publicSignals[0] = 28557011619965818;
+    publicSignals[1] = 1818845549;
+    publicSignals[2] = 0;
+    publicSignals[3] = 1634582323953821262989958727173988295;
+    publicSignals[4] = 1938094444722442142315201757874145583;
+    publicSignals[5] = 375300260153333632727697921604599470;
+    publicSignals[6] = 1369658125109277828425429339149824874;
+    publicSignals[7] = 1589384595547333389911397650751436647;
+    publicSignals[8] = 1428144289938431173655248321840778928;
+    publicSignals[9] = 1919508490085653366961918211405731923;
+    publicSignals[10] = 2358009612379481320362782200045159837;
+    publicSignals[11] = 518833500408858308962881361452944175;
+    publicSignals[12] = 1163210548821508924802510293967109414;
+    publicSignals[13] = 1361351910698751746280135795885107181;
+    publicSignals[14] = 1445969488612593115566934629427756345;
+    publicSignals[15] = 2457340995040159831545380614838948388;
+    publicSignals[16] = 2612807374136932899648418365680887439;
+    publicSignals[17] = 16021263889082005631675788949457422;
+    publicSignals[18] = 299744519975649772895460843780023483;
+    publicSignals[19] = 3933359104846508935112096715593287;
+    publicSignals[20] = 1;
+
+    // TODO switch order
+    uint256[2] memory proof_a = [
+      19927878014774420599335762081097643265718718256586894795640382494403322204498,
+      14891682495744632566900850738763676245933032364192093662622519454269163038775
+    ];
+    // Note: you need to swap the order of the two elements in each subarray
+    uint256[2][2] memory proof_b = [
+      [14339187615496075499805495539746225674931332745294633353238109947200788411047, 5073539291744271938197991858884932464126239394557616491779032788471213143054],
+      [14306493036235766258625927887837901586089699893867499630969317589097278736626, 6852189668501753411744690866678572576357476484128490006857314905430126107219]
+    ];
+    uint256[2] memory proof_c = [
+      410487323277858030399204852640011945213610339130647561627952237033421360197,
+      6281805762334485380296289707165572755690746355667398246912272308643846746573
+    ];
+
+    // Test proof verification
+    bool verified = proofVerifier.verifyProof(proof_a, proof_b, proof_c, publicSignals);
+    assertEq(verified, true);
+
+    // Test mint after spoofing msg.sender
+    Vm vm = Vm(VM_ADDR);
+    vm.startPrank(0x0000000000000000000000000000000000000001);
+    testVerifier.mint(proof_a, proof_b, proof_c, publicSignals);
+    vm.stopPrank();
+  }
+
+  // Should pass (note that there are extra 0 bytes, which are filtered out but should be noted in audits)
+  function testVerifyYushEmail() public {
+    uint256[21] memory publicSignals;
+    publicSignals[0] = 113659471951225;
+    publicSignals[1] = 0;
+    publicSignals[2] = 0;
+    publicSignals[3] = 1634582323953821262989958727173988295;
+    publicSignals[4] = 1938094444722442142315201757874145583;
+    publicSignals[5] = 375300260153333632727697921604599470;
+    publicSignals[6] = 1369658125109277828425429339149824874;
+    publicSignals[7] = 1589384595547333389911397650751436647;
+    publicSignals[8] = 1428144289938431173655248321840778928;
+    publicSignals[9] = 1919508490085653366961918211405731923;
+    publicSignals[10] = 2358009612379481320362782200045159837;
+    publicSignals[11] = 518833500408858308962881361452944175;
+    publicSignals[12] = 1163210548821508924802510293967109414;
+    publicSignals[13] = 1361351910698751746280135795885107181;
+    publicSignals[14] = 1445969488612593115566934629427756345;
+    publicSignals[15] = 2457340995040159831545380614838948388;
+    publicSignals[16] = 2612807374136932899648418365680887439;
+    publicSignals[17] = 16021263889082005631675788949457422;
+    publicSignals[18] = 299744519975649772895460843780023483;
+    publicSignals[19] = 3933359104846508935112096715593287;
+    publicSignals[20] = 556307310756571904145052207427031380052712977221;
+
+    // TODO switch order
+    uint256[2] memory proof_a = [
+      9363006867611269678582925935753021647889027030446896413835957187406043727690,
+      21630169556253404895678159104497446719574525736987888783761908716313881927992
+    ];
+    // Note: you need to swap the order of the two elements in each subarray
+    uint256[2][2] memory proof_b = [
+      [16566593201830840943252718762249962483142131594763397873538075518277702645082, 18567659038303546225106951504886253604470228016916658528973206870511276829533],
+      [2266080565824575322432873090363833504418041632970946239667340737263413898232, 2242723441612422425510136818011613824051492998493014918147869951941405078798]
+    ];
+    uint256[2] memory proof_c = [
+      12224501323997049527817799755022184802988108888333268634200461535503052305125,
+      3177656185967472916322211236519001250723481802804621893491948147849123768548
+    ];
+    // Test proof verification
+    bool verified = proofVerifier.verifyProof(proof_a, proof_b, proof_c, publicSignals);
+    assertEq(verified, true);
+
+    // Test mint after spoofing msg.sender
+    Vm vm = Vm(VM_ADDR);
+    vm.startPrank(0x6171aeBcC9e9B9E1D90EC9C2E124982932297345);
+    testVerifier.mint(proof_a, proof_b, proof_c, publicSignals);
+    vm.stopPrank();
 
     string memory svgValue = testVerifier.tokenURI(1);
     console.log(svgValue);
->>>>>>> d7089a13
   }
 }