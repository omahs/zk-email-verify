--- conflicted
+++ resolved
@@ -59,46 +59,10 @@
   function tokenURI(uint256 tokenId) public view override returns (string memory) {
     string memory username = tokenIDToName[tokenId];
     address owner = ownerOf(tokenId);
-<<<<<<< HEAD
-    console.log((NFTSVG.sliceTokenHex(uint256(uint160(owner)), 16) * 1) % 255);
-    return "";
-    // NFTSVG.SVGParams memory svgParams = NFTSVG.SVGParams({
-    //   username: username,
-    //   tokenId: tokenId,
-    //   color0: NFTSVG.tokenToColorHex(uint256(uint160(owner)), 136),
-    //   color1: NFTSVG.tokenToColorHex(uint256(uint160(owner)), 136),
-    //   color2: NFTSVG.tokenToColorHex(uint256(uint160(owner)), 0),
-    //   color3: NFTSVG.tokenToColorHex(uint256(uint160(owner)), 0),
-    //   x1: NFTSVG.scale(NFTSVG.getCircleCoord(uint256(uint160(owner)), 16, tokenId), 0, 255, 16, 274),
-    //   y1: NFTSVG.scale(NFTSVG.getCircleCoord(uint256(uint160(owner)), 16, tokenId), 0, 255, 100, 484),
-    //   x2: NFTSVG.scale(NFTSVG.getCircleCoord(uint256(uint160(owner)), 32, tokenId), 0, 255, 16, 274),
-    //   y2: NFTSVG.scale(NFTSVG.getCircleCoord(uint256(uint160(owner)), 32, tokenId), 0, 255, 100, 484),
-    //   x3: NFTSVG.scale(NFTSVG.getCircleCoord(uint256(uint160(owner)), 48, tokenId), 0, 255, 16, 274),
-    //   y3: NFTSVG.scale(NFTSVG.getCircleCoord(uint256(uint160(owner)), 48, tokenId), 0, 255, 100, 484)
-    // });
-    // string memory svgOutput = NFTSVG.generateSVG(svgParams);
-    // return svgOutput;
-    // string memory json = Base64.encode(
-    //   bytes(
-    //     string(
-    //       abi.encodePacked(
-    //         '{"attributes":[ ',
-    //         '{"trait_type": "Name",',
-    //         '"value": "',
-    //         tokenIDToName[tokenId],
-    //         '"}, {"trait_type": "Owner",',
-    //         '"value": "',
-    //         HexStrings.toHexString(uint256(uint160(ownerOf(tokenId))), 42),
-    //         '"}], "description": "ZK VerifiedEmails are ZK verified proofs of email recieving on Ethereum. They only reveal parts of the email headers and body body, and are verified via mailserver signature verification: there are no special party attesters. We are working to ship more verifiable proofs of signed data including zk blind, and avoid terrible tragedy of the commons scenarios where instituition reputation is slowly spent by its members. VerifiedEmail uses ZK SNARKs to insinuate this social dynamic, with a first demo at zkemail.xyz.", "image": "data:image/svg+xml;base64,',
-    //         Base64.encode(bytes(svgOutput)),
-    //         '"}'
-    //       )
-    //     )
-    //   )
-    // );
-    // string memory output = string(abi.encodePacked("data:application/json;base64,", json));
-    // return output;
-=======
+
+    // This fails
+    // console.log((NFTSVG.sliceTokenHex(uint256(uint160(owner)), 16) * 1) % 255);
+
     NFTSVG.SVGParams memory svgParams = NFTSVG.SVGParams({
       username: username,
       tokenId: tokenId,
@@ -135,7 +99,6 @@
     );
     string memory output = string(abi.encodePacked("data:application/json;base64,", json));
     return output;
->>>>>>> d7089a13
   }
 
   // Unpacks uint256s into bytes and then extracts the non-zero characters
